--- conflicted
+++ resolved
@@ -1,12 +1,7 @@
 use crate::{
     reason_codes::ReasonCode,
-<<<<<<< HEAD
-    types::{Properties, TopicFilter, Utf8String, Auth},
-    will::Will,
-=======
-    types::{Properties, TopicFilter, Utf8String},
+    types::{Auth, Properties, TopicFilter, Utf8String},
     will::SerializedWill,
->>>>>>> 008fe630
     QoS, Retain,
 };
 use bit_field::BitField;
@@ -62,16 +57,12 @@
         item.serialize_field("keep_alive", &self.keep_alive)?;
         item.serialize_field("properties", &self.properties)?;
         item.serialize_field("client_id", &self.client_id)?;
-<<<<<<< HEAD
+        if let Some(will) = &self.will {
+            item.serialize_field("will", will.contents)?;
         item.serialize_field("will", &self.will)?;
         if let Some(auth) = &self.auth {
             item.serialize_field("user_name", &Utf8String(auth.user_name.as_str()))?;
             item.serialize_field("password", &Utf8String(auth.password.as_str()))?;
-=======
-
-        if let Some(will) = &self.will {
-            item.serialize_field("will", will.contents)?;
->>>>>>> 008fe630
         }
 
         item.end()
@@ -472,12 +463,8 @@
             keep_alive: 10,
             properties: crate::types::Properties::Slice(&[]),
             client_id: crate::types::Utf8String("ABC"),
-<<<<<<< HEAD
             auth: None,
-            will: Some(&will),
-=======
             will: Some(will.serialize(&mut will_buff).unwrap()),
->>>>>>> 008fe630
         };
 
         let message = MqttSerializer::to_buffer(&mut buffer, &connect).unwrap();
