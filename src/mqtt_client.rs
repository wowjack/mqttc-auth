use crate::{
    de::{deserialize::ReceivedPacket, PacketReader},
    network_manager::InterfaceHolder,
    ser::serialize,
    session_state::SessionState,
<<<<<<< HEAD
    Property, {debug, error, info},
=======
    Error, Property, ProtocolError, {debug, error, info, warn},
>>>>>>> 25a396b7
};

use embedded_nal::{IpAddr, SocketAddr, TcpClientStack};
use embedded_time::{
    self,
    duration::{Extensions, Seconds},
};

use heapless::{String, Vec};

use core::str::FromStr;

/// The quality-of-service for an MQTT message.
#[derive(Debug, Copy, Clone, PartialEq)]
pub enum QoS {
    /// A packet will be delivered at most once, but may not be delivered at all.
    AtMostOnce = 0,

    /// A packet will be delivered at least one time, but possibly more than once.
    AtLeastOnce = 1,

    /// A packet will be delivered exactly one time.
    ExactlyOnce = 2,
}

mod sm {

    use smlang::statemachine;

    statemachine! {
        transitions: {
            *Restart + GotSocket = ConnectTransport,
            ConnectTransport + Connect = ConnectBroker,
            ConnectBroker + SentConnect = Establishing,
            ConnectBroker + Disconnect = Restart,
            Establishing + ReceivedConnAck = Active,
            Establishing + Disconnect = Restart,
            Active + Disconnect = Restart,
        }
    }

    pub struct Context;

    impl StateMachineContext for Context {}
}

use sm::{Context, Events, StateMachine, States};

/// The general structure for managing MQTT via Minimq.
pub struct Minimq<TcpStack, Clock, const MSG_SIZE: usize, const MSG_COUNT: usize>
where
    TcpStack: TcpClientStack,
    Clock: embedded_time::Clock,
{
    pub client: MqttClient<TcpStack, Clock, MSG_SIZE, MSG_COUNT>,
    packet_reader: PacketReader<MSG_SIZE>,
}

/// A client for interacting with an MQTT Broker.
pub struct MqttClient<
    TcpStack: TcpClientStack,
    Clock: embedded_time::Clock,
    const MSG_SIZE: usize,
    const MSG_COUNT: usize,
> {
    pub(crate) network: InterfaceHolder<TcpStack>,
    clock: Clock,
    session_state: SessionState<Clock, MSG_SIZE, MSG_COUNT>,
    connection_state: StateMachine<Context>,
}

impl<TcpStack, Clock, const MSG_SIZE: usize, const MSG_COUNT: usize>
    MqttClient<TcpStack, Clock, MSG_SIZE, MSG_COUNT>
where
    TcpStack: TcpClientStack,
    Clock: embedded_time::Clock,
{
    fn process(&mut self) -> Result<(), Error<TcpStack::Error>> {
        // Potentially update the state machine depending on the current socket connection status.
        if !self.network.tcp_connected()? {
            self.connection_state.process_event(Events::Disconnect).ok();
        } else {
            self.connection_state.process_event(Events::Connect).ok();
        }

        match self.connection_state.state() {
            // In the RESTART state, we need to reopen the TCP socket.
            &States::Restart => {
                self.network.allocate_socket()?;

                self.connection_state
                    .process_event(Events::GotSocket)
                    .unwrap();
            }

            // In the connect transport state, we need to connect our TCP socket to the broker.
            &States::ConnectTransport => {
                self.network
                    .connect(SocketAddr::new(self.session_state.broker, 1883))?;
            }

            // Next, connect to the broker via the MQTT protocol.
            &States::ConnectBroker => {
                let properties = [
                    // Tell the broker our maximum packet size.
                    Property::MaximumPacketSize(MSG_SIZE as u32),
                    // The session does not expire.
                    Property::SessionExpiryInterval(u32::MAX),
                ];

                let mut buffer: [u8; MSG_SIZE] = [0; MSG_SIZE];
                let packet = serialize::connect_message(
                    &mut buffer,
                    self.session_state.client_id.as_str().as_bytes(),
                    self.session_state
                        .keep_alive_interval
                        .unwrap_or(0.seconds())
                        .0 as u16,
                    &properties,
                    // Only perform a clean start if we do not have any session state.
                    !self.session_state.is_present(),
                )?;

                info!("Sending CONNECT");
                self.network
                    .write_packet(&mut self.session_state, &self.clock, packet)?;

                self.connection_state
                    .process_event(Events::SentConnect)
                    .unwrap();
            }

            &States::Establishing => {}

            _ => {}
        }

        self.handle_timers()?;

        Ok(())
    }

<<<<<<< HEAD
    fn reset(&mut self) {
        self.connection_state.process_event(Events::Disconnect).ok();
    }

    fn read(&mut self, mut buf: &mut [u8]) -> Result<usize, Error<N::Error>> {
        // Atomically access the socket.
        let socket = self.socket.as_mut().unwrap();
        let result = self.network_stack.receive(socket, &mut buf);

        result.or_else(|err| match err {
            nb::Error::WouldBlock => Ok(0),
            nb::Error::Other(err) => Err(Error::Network(err)),
        })
    }

    fn write(&mut self, buf: &[u8]) -> Result<(), Error<N::Error>> {
        let socket = self.socket.as_mut().unwrap();
        self.network_stack
            .send(socket, &buf)
            .map_err(|err| match err {
                nb::Error::WouldBlock => Error::WriteFail,
                nb::Error::Other(err) => Error::Network(err),
            })
            .and_then(|written| {
                if written != buf.len() {
                    Err(Error::WriteFail)
                } else {
                    Ok(())
                }
            })
    }

=======
>>>>>>> 25a396b7
    /// Configure the MQTT keep-alive interval.
    ///
    /// # Note
    /// This must be completed before connecting to a broker.
    ///
    /// # Note
    /// The broker may override the requested keep-alive interval. Any value requested by the
    /// broker will be used instead.
    ///
    /// # Args
    /// * `interval` - The keep-alive interval in seconds. A ping will be transmitted if no other
    /// messages are sent within 50% of the keep-alive interval.
    pub fn set_keepalive_interval(
        &mut self,
        interval: impl Into<Seconds<u32>>,
    ) -> Result<(), Error<TcpStack::Error>> {
        let interval = interval.into();
        if interval.0 > u16::MAX as u32 {
            return Err(ProtocolError::Invalid.into());
        }
        match self.connection_state.state() {
            &States::Active => Err(Error::NotReady),
            _ => {
                self.session_state
                    .keep_alive_interval
                    .replace(interval.into());
                Ok(())
            }
        }
    }

    /// Subscribe to a topic.
    ///
    /// # Note
    /// A subscription is not maintained across a disconnection with the broker. In the case of MQTT
    /// disconnections, topics will need to be subscribed to again.
    ///
    /// # Args
    /// * `topic` - The topic to subscribe to.
    /// * `properties` - A list of properties to attach to the subscription request. May be empty.
    pub fn subscribe<'a, 'b>(
        &mut self,
        topic: &'a str,
        properties: &[Property<'b>],
<<<<<<< HEAD
    ) -> Result<(), Error<N::Error>> {
        if self.connection_state.state() != &States::Active {
=======
    ) -> Result<(), Error<TcpStack::Error>> {
        if !self.session_state.connected {
>>>>>>> 25a396b7
            return Err(Error::NotReady);
        }

        let packet_id = self.session_state.get_packet_identifier();

        let mut buffer: [u8; MSG_SIZE] = [0; MSG_SIZE];
        let packet = serialize::subscribe_message(&mut buffer, topic, packet_id, properties)?;

        self.network
            .write_packet(&mut self.session_state, &self.clock, packet)
            .and_then(|_| {
                info!("Subscribing to `{}`: {}", topic, packet_id);
                self.session_state
                    .pending_subscriptions
                    .push(packet_id)
                    .map_err(|_| Error::Unsupported)?;
                self.session_state.increment_packet_identifier();
                Ok(())
            })
    }

    /// Determine if any subscriptions are waiting for completion.
    ///
    /// # Returns
    /// True if any subscriptions are waiting for confirmation from the broker.
    pub fn subscriptions_pending(&self) -> bool {
        self.session_state.pending_subscriptions.len() != 0
    }

    /// Determine if the client has established a connection with the broker.
    ///
    /// # Returns
    /// True if the client is connected to the broker.
<<<<<<< HEAD
    pub fn is_connected(&mut self) -> bool {
        self.connection_state.state() == &States::Active
=======
    pub fn is_connected(&mut self) -> Result<bool, Error<TcpStack::Error>> {
        Ok(self.network.tcp_connected()? && self.session_state.connected)
    }

    /// Get the count of unacknowledged QoS 1 messages.
    ///
    /// # Returns
    /// Number of pending messages with QoS 1.
    pub fn pending_messages(&self, qos: QoS) -> usize {
        self.session_state.pending_messages(qos)
    }

    /// Determine if the client is able to process QoS 1 publish requess.
    ///
    /// # Returns
    /// True if the client is able to service QoS 1 requests.
    pub fn can_publish(&self, qos: QoS) -> bool {
        self.session_state.can_publish(qos)
>>>>>>> 25a396b7
    }

    /// Publish a message over MQTT.
    ///
    /// # Note
    /// If the client is not yet connected to the broker, the message will be silently ignored.
    ///
    /// # Note
    /// Currently, QoS level 2 (exactly once) delivery is not supported.
    ///
    /// # Args
    /// * `topic` - The topic to publish the message to.
    /// * `data` - The data to transmit as the message contents.
    /// * `qos` - The desired quality-of-service level of the message. Must be QoS::AtMostOnce
    /// * `properties` - A list of properties to associate with the message being published. May be
    ///   empty.
    pub fn publish(
        &mut self,
        topic: &str,
        data: &[u8],
        qos: QoS,
        properties: &[Property],
    ) -> Result<(), Error<TcpStack::Error>> {
        // TODO: QoS 2 support.
        assert!(qos != QoS::ExactlyOnce);

        // If we are not yet connected to the broker, we can't transmit a message.
        if self.is_connected() == false {
            return Ok(());
        }

        debug!(
            "Publishing to `{}`: {:?} Props: {:?}",
            topic, data, properties
        );

        // If QoS 0 the ID will be ignored
        let id = self.session_state.get_packet_identifier();

        let mut buffer: [u8; MSG_SIZE] = [0; MSG_SIZE];
        let packet = serialize::publish_message(&mut buffer, topic, data, qos, id, properties)?;

        self.network
            .write_packet(&mut self.session_state, &self.clock, packet)?;
        self.session_state.increment_packet_identifier();

        if qos == QoS::AtLeastOnce {
            self.session_state.handle_publish(qos, id, packet);
        }

        Ok(())
    }

    fn handle_packet<'a, F>(
        &mut self,
        packet: ReceivedPacket<'a>,
        f: &mut F,
    ) -> Result<(), Error<TcpStack::Error>>
    where
        F: FnMut(
            &mut MqttClient<TcpStack, Clock, MSG_SIZE, MSG_COUNT>,
            &'a str,
            &[u8],
            &[Property<'a>],
        ),
    {
        // All packets must be received in the active state.
        if self.connection_state.state() != &States::Active {
            // If we are establishing and just received a connack, this packet is also acceptable.
            if !(self.connection_state.state() == &States::Establishing
                && matches!(packet, ReceivedPacket::ConnAck(_)))
            {
                error!(
                    "Received invalid packet outside of connected state: {:?}",
                    packet
                );
                return Err(Error::Protocol(ProtocolError::Invalid));
            }
        }

        match packet {
            ReceivedPacket::ConnAck(acknowledge)
                if self.connection_state.state() == &States::Establishing =>
            {
                let mut result = Ok(());

                if acknowledge.reason_code != 0 {
                    return Err(Error::Failed(acknowledge.reason_code));
                }

                if !acknowledge.session_present {
                    if self.session_state.is_present() {
                        result = Err(Error::SessionReset);
                    }

                    // Reset the session state upon connection with a broker that doesn't have a
                    // session state saved for us.
                    self.session_state.reset();
                }

                self.connection_state
                    .process_event(Events::ReceivedConnAck)
                    .unwrap();

                for property in acknowledge.properties {
                    match property {
                        Property::MaximumPacketSize(size) => {
                            self.session_state.maximum_packet_size.replace(size);
                        }
                        Property::AssignedClientIdentifier(id) => {
                            self.session_state.client_id =
                                String::from_str(id).or(Err(Error::ProvidedClientIdTooLong))?;
                        }
                        Property::ServerKeepAlive(keep_alive) => {
                            self.session_state
                                .keep_alive_interval
                                .replace((keep_alive as u32).seconds());
                        }
                        _prop => info!("Ignoring property: {:?}", _prop),
                    };
                }

<<<<<<< HEAD
                // Now that we are connected, we have session state that will be persisted.
                self.session_state
                    .register_connection(self.clock.try_now()?);

                result
=======
                // Replay QoS 1 messages
                let keys: Vec<u16, MSG_COUNT> = self.session_state.pending_publish_ordering.clone();
                for k in keys {
                    let message: Vec<u8, MSG_SIZE> = Vec::from_slice(
                        self.session_state
                            .pending_publish
                            .get(&k)
                            .unwrap()
                            .as_slice(),
                    )
                    .unwrap();
                    self.network
                        .write_packet(&mut self.session_state, &self.clock, &message)?;
                }

                return result;
            } else {
                // It is a protocol error to receive anything else when not connected.
                // TODO: Verify it is a protocol error.
                error!(
                    "Received invalid packet outside of connected state: {:?}",
                    packet
                );
                return Err(Error::Protocol(ProtocolError::Invalid));
>>>>>>> 25a396b7
            }

            ReceivedPacket::Publish(info) => {
                // Call a handler function to deal with the received data.
                f(self, info.topic, info.payload, &info.properties);

                Ok(())
            }

            ReceivedPacket::PubAck(ack) => {
                // No matter the status code the message is considered acknowledged at this point
                self.session_state.handle_puback(ack.packet_identifier);

                Ok(())
            }

            ReceivedPacket::SubAck(subscribe_acknowledge) => {
                match self
                    .session_state
                    .pending_subscriptions
                    .iter()
                    .position(|v| *v == subscribe_acknowledge.packet_identifier)
                {
                    None => {
                        error!("Got bad suback: {:?}", subscribe_acknowledge);
                        return Err(Error::Protocol(ProtocolError::Invalid));
                    }
                    Some(index) => self.session_state.pending_subscriptions.swap_remove(index),
                };

                if subscribe_acknowledge.reason_code != 0 {
                    return Err(Error::Failed(subscribe_acknowledge.reason_code));
                }

                Ok(())
            }

            ReceivedPacket::PingResp => {
                // Cancel the ping response timeout.
                self.session_state.register_ping_response();
                Ok(())
            }

            _ => Err(Error::Unsupported),
        }
    }

    fn handle_timers(&mut self) -> Result<(), Error<TcpStack::Error>> {
        // If we are not connected, there's no session state to manage.
        if self.connection_state.state() != &States::Active {
            return Ok(());
        }

        let now = self.clock.try_now()?;

        // Note: The ping timeout is set at this point so that it's running even if we fail
        // to write the ping message. This is intentional incase the underlying transport
        // mechanism has stalled. The ping timeout will then allow us to recover the
        // underlying TCP connection.
        match self.session_state.handle_ping(now) {
            Err(()) => {
                self.connection_state.process_event(Events::Disconnect).ok();
            }
<<<<<<< HEAD
=======
        } else {
            // Check if we need to ping the server.
            if self.session_state.ping_is_due(&now) {
                let mut buffer: [u8; MSG_SIZE] = [0; MSG_SIZE];
>>>>>>> 25a396b7

            Ok(true) => {
                let mut buffer: [u8; T] = [0; T];

                // Note: If we fail to serialize or write the packet, the ping timeout timer is
                // still running, so we will recover the TCP connection in the future.
                let packet = serialize::ping_req_message(&mut buffer)?;
                self.network
                    .write_packet(&mut self.session_state, &self.clock, packet)?;
            }

            Ok(false) => {}
        }

        Ok(())
    }
}

impl<
        TcpStack: TcpClientStack,
        Clock: embedded_time::Clock,
        const MSG_SIZE: usize,
        const MSG_COUNT: usize,
    > Minimq<TcpStack, Clock, MSG_SIZE, MSG_COUNT>
{
    /// Construct a new MQTT interface.
    ///
    /// # Args
    /// * `broker` - The IP address of the broker to connect to.
    /// * `client_id` The client ID to use for communicating with the broker. If empty, rely on the
    ///   broker to automatically assign a client ID.
    /// * `network_stack` - The network stack to use for communication.
    /// * `clock` - The clock to use for managing MQTT state timing.
    ///
    /// # Returns
    /// A `Minimq` object that can be used for publishing messages, subscribing to topics, and
    /// managing the MQTT state.
    pub fn new(
        broker: IpAddr,
        client_id: &str,
        network_stack: TcpStack,
        clock: Clock,
    ) -> Result<Self, Error<TcpStack::Error>> {
        let session_state = SessionState::new(
            broker,
            String::from_str(client_id).or(Err(Error::ProvidedClientIdTooLong))?,
        );

        let minimq = Minimq {
            client: MqttClient {
                network: InterfaceHolder::new(network_stack),
                clock,
                session_state,
                connection_state: StateMachine::new(Context),
            },
            packet_reader: PacketReader::new(),
        };

        Ok(minimq)
    }

    /// Check the MQTT interface for available messages.
    ///
    /// # Args
    /// * `f` - A closure to process any received messages. The closure should accept the client,
    /// topic, message, and list of proprties (in that order).
    pub fn poll<F>(&mut self, mut f: F) -> Result<(), Error<TcpStack::Error>>
    where
        for<'a> F: FnMut(
            &mut MqttClient<TcpStack, Clock, MSG_SIZE, MSG_COUNT>,
            &'a str,
            &[u8],
            &[Property<'a>],
        ),
    {
        self.client.process()?;

        // If the connection is no longer active, reset the packet reader state and return. There's
        // nothing more we can do.
        if self.client.connection_state.state() != &States::Active
            && self.client.connection_state.state() != &States::Establishing
        {
            self.packet_reader.reset();
            return Ok(());
        }

        let mut buf: [u8; 1024] = [0; 1024];
        let received = self.client.network.read(&mut buf)?;
        if received > 0 {
            debug!("Received {} bytes", received);
        }

        let mut processed = 0;
        while processed < received {
            match self.packet_reader.slurp(&buf[processed..received]) {
                Ok(count) => {
                    debug!("Processed {} bytes", count);
                    processed += count
                }

                Err(e) => {
                    self.client.reset();
                    self.packet_reader.reset();
                    return Err(Error::Protocol(e));
                }
            }

            // Handle any received packets.
            while self.packet_reader.packet_available() {
                let packet = ReceivedPacket::parse_message(&self.packet_reader)?;

                info!("Received {:?}", packet);

                let result = self.client.handle_packet(packet, &mut f);

                self.packet_reader.pop_packet()?;

                // If there was an error, return it now. Note that we ensure the packet is removed
                // from buffering after processing even in error conditions..
                result?;
            }
        }

        Ok(())
    }
}<|MERGE_RESOLUTION|>--- conflicted
+++ resolved
@@ -3,11 +3,7 @@
     network_manager::InterfaceHolder,
     ser::serialize,
     session_state::SessionState,
-<<<<<<< HEAD
-    Property, {debug, error, info},
-=======
-    Error, Property, ProtocolError, {debug, error, info, warn},
->>>>>>> 25a396b7
+    Error, Property, ProtocolError, {debug, error, info},
 };
 
 use embedded_nal::{IpAddr, SocketAddr, TcpClientStack};
@@ -132,8 +128,7 @@
                 )?;
 
                 info!("Sending CONNECT");
-                self.network
-                    .write_packet(&mut self.session_state, &self.clock, packet)?;
+                self.network.write(packet)?;
 
                 self.connection_state
                     .process_event(Events::SentConnect)
@@ -150,41 +145,10 @@
         Ok(())
     }
 
-<<<<<<< HEAD
     fn reset(&mut self) {
         self.connection_state.process_event(Events::Disconnect).ok();
     }
 
-    fn read(&mut self, mut buf: &mut [u8]) -> Result<usize, Error<N::Error>> {
-        // Atomically access the socket.
-        let socket = self.socket.as_mut().unwrap();
-        let result = self.network_stack.receive(socket, &mut buf);
-
-        result.or_else(|err| match err {
-            nb::Error::WouldBlock => Ok(0),
-            nb::Error::Other(err) => Err(Error::Network(err)),
-        })
-    }
-
-    fn write(&mut self, buf: &[u8]) -> Result<(), Error<N::Error>> {
-        let socket = self.socket.as_mut().unwrap();
-        self.network_stack
-            .send(socket, &buf)
-            .map_err(|err| match err {
-                nb::Error::WouldBlock => Error::WriteFail,
-                nb::Error::Other(err) => Error::Network(err),
-            })
-            .and_then(|written| {
-                if written != buf.len() {
-                    Err(Error::WriteFail)
-                } else {
-                    Ok(())
-                }
-            })
-    }
-
-=======
->>>>>>> 25a396b7
     /// Configure the MQTT keep-alive interval.
     ///
     /// # Note
@@ -229,13 +193,8 @@
         &mut self,
         topic: &'a str,
         properties: &[Property<'b>],
-<<<<<<< HEAD
-    ) -> Result<(), Error<N::Error>> {
+    ) -> Result<(), Error<TcpStack::Error>> {
         if self.connection_state.state() != &States::Active {
-=======
-    ) -> Result<(), Error<TcpStack::Error>> {
-        if !self.session_state.connected {
->>>>>>> 25a396b7
             return Err(Error::NotReady);
         }
 
@@ -244,17 +203,15 @@
         let mut buffer: [u8; MSG_SIZE] = [0; MSG_SIZE];
         let packet = serialize::subscribe_message(&mut buffer, topic, packet_id, properties)?;
 
-        self.network
-            .write_packet(&mut self.session_state, &self.clock, packet)
-            .and_then(|_| {
-                info!("Subscribing to `{}`: {}", topic, packet_id);
-                self.session_state
-                    .pending_subscriptions
-                    .push(packet_id)
-                    .map_err(|_| Error::Unsupported)?;
-                self.session_state.increment_packet_identifier();
-                Ok(())
-            })
+        self.network.write(packet).and_then(|_| {
+            info!("Subscribing to `{}`: {}", topic, packet_id);
+            self.session_state
+                .pending_subscriptions
+                .push(packet_id)
+                .map_err(|_| Error::Unsupported)?;
+            self.session_state.increment_packet_identifier();
+            Ok(())
+        })
     }
 
     /// Determine if any subscriptions are waiting for completion.
@@ -269,12 +226,8 @@
     ///
     /// # Returns
     /// True if the client is connected to the broker.
-<<<<<<< HEAD
     pub fn is_connected(&mut self) -> bool {
         self.connection_state.state() == &States::Active
-=======
-    pub fn is_connected(&mut self) -> Result<bool, Error<TcpStack::Error>> {
-        Ok(self.network.tcp_connected()? && self.session_state.connected)
     }
 
     /// Get the count of unacknowledged QoS 1 messages.
@@ -291,7 +244,6 @@
     /// True if the client is able to service QoS 1 requests.
     pub fn can_publish(&self, qos: QoS) -> bool {
         self.session_state.can_publish(qos)
->>>>>>> 25a396b7
     }
 
     /// Publish a message over MQTT.
@@ -334,8 +286,7 @@
         let mut buffer: [u8; MSG_SIZE] = [0; MSG_SIZE];
         let packet = serialize::publish_message(&mut buffer, topic, data, qos, id, properties)?;
 
-        self.network
-            .write_packet(&mut self.session_state, &self.clock, packet)?;
+        self.network.write(packet)?;
         self.session_state.increment_packet_identifier();
 
         if qos == QoS::AtLeastOnce {
@@ -414,13 +365,10 @@
                     };
                 }
 
-<<<<<<< HEAD
                 // Now that we are connected, we have session state that will be persisted.
                 self.session_state
                     .register_connection(self.clock.try_now()?);
 
-                result
-=======
                 // Replay QoS 1 messages
                 let keys: Vec<u16, MSG_COUNT> = self.session_state.pending_publish_ordering.clone();
                 for k in keys {
@@ -432,20 +380,10 @@
                             .as_slice(),
                     )
                     .unwrap();
-                    self.network
-                        .write_packet(&mut self.session_state, &self.clock, &message)?;
-                }
-
-                return result;
-            } else {
-                // It is a protocol error to receive anything else when not connected.
-                // TODO: Verify it is a protocol error.
-                error!(
-                    "Received invalid packet outside of connected state: {:?}",
-                    packet
-                );
-                return Err(Error::Protocol(ProtocolError::Invalid));
->>>>>>> 25a396b7
+                    self.network.write(&message)?;
+                }
+
+                result
             }
 
             ReceivedPacket::Publish(info) => {
@@ -509,22 +447,14 @@
             Err(()) => {
                 self.connection_state.process_event(Events::Disconnect).ok();
             }
-<<<<<<< HEAD
-=======
-        } else {
-            // Check if we need to ping the server.
-            if self.session_state.ping_is_due(&now) {
+
+            Ok(true) => {
                 let mut buffer: [u8; MSG_SIZE] = [0; MSG_SIZE];
->>>>>>> 25a396b7
-
-            Ok(true) => {
-                let mut buffer: [u8; T] = [0; T];
 
                 // Note: If we fail to serialize or write the packet, the ping timeout timer is
                 // still running, so we will recover the TCP connection in the future.
                 let packet = serialize::ping_req_message(&mut buffer)?;
-                self.network
-                    .write_packet(&mut self.session_state, &self.clock, packet)?;
+                self.network.write(packet)?;
             }
 
             Ok(false) => {}
