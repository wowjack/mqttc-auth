--- conflicted
+++ resolved
@@ -47,16 +47,7 @@
     const MSG_SIZE: usize,
     const MSG_COUNT: usize,
 > {
-<<<<<<< HEAD
-    pub(crate) network: InterfaceHolder<TcpStack, MSG_SIZE>,
-    clock: Clock,
     session_state: SessionState<TcpStack, Clock, MSG_SIZE, MSG_COUNT>,
-    connection_state: StateMachine<Context>,
-    will: Option<Will<MSG_SIZE>>,
-=======
-    session_state: SessionState<Clock, MSG_SIZE, MSG_COUNT>,
-    _stack: core::marker::PhantomData<TcpStack>,
->>>>>>> fa34ffb3
 }
 
 impl<TcpStack, Clock, const MSG_SIZE: usize, const MSG_COUNT: usize>
@@ -107,7 +98,7 @@
             ReceivedPacket::PingResp => self.session_state.register_ping_response(),
             ReceivedPacket::PubAck(ack) => {
                 // No matter the status code the message is considered acknowledged at this point
-                self.session_state.handle_puback(ack.packet_identifier);
+                self.session_state.handle_puback(ack.packet_identifier)?;
             }
             _ => return Err(Error::Protocol(ProtocolError::Invalid)),
         }
@@ -115,26 +106,12 @@
         Ok(())
     }
 
-<<<<<<< HEAD
-            States::Establishing => {}
-            States::Active => {
-                // Replay QoS messages
-                while !self.network.has_pending_write() {
-                    if let Some(msg) = self.session_state.next_pending_republication() {
-                        self.network.write(msg)?;
-                    } else {
-                        break;
-                    }
-                }
-            }
-=======
     fn handle_connack<'a>(
         &mut self,
         acknowledge: &ConnAck<'a>,
     ) -> Result<(), Error<TcpStack::Error>> {
         if acknowledge.reason_code != 0 {
             return Err(Error::Failed(acknowledge.reason_code));
->>>>>>> fa34ffb3
         }
 
         // Reset the session state upon connection with a broker that doesn't have a session state
@@ -405,14 +382,10 @@
             .increment_packet_identifier();
 
         if qos == QoS::AtLeastOnce {
-<<<<<<< HEAD
-            self.session_state.handle_publish(qos, id, packet)?;
-=======
             self.sm
                 .context_mut()
                 .session_state
-                .handle_publish(qos, id, packet);
->>>>>>> fa34ffb3
+                .handle_publish(qos, id, packet)?;
         }
 
         Ok(())
@@ -460,6 +433,14 @@
             self.sm.process_event(Events::SendTimeout).unwrap();
         }
 
+        while !self.network.has_pending_write() {
+            if let Some(msg) = self.sm.context_mut().session_state.next_pending_republication() {
+                self.network.write(msg)?;
+            } else {
+                break;
+            }
+        }
+
         // If there's a pending write, we can't send a ping no matter if it is due. This is
         // intentionally done before checking if a ping is due, since we wouldn't be able to send
         // the ping otherwise.
@@ -479,9 +460,6 @@
         Ok(())
     }
 
-<<<<<<< HEAD
-        result
-=======
     fn update(&mut self) -> Result<(), Error<TcpStack::Error>> {
         // Potentially update the state machine depending on the current socket connection status.
         let tcp_connected = self.network.tcp_connected()?;
@@ -505,7 +483,6 @@
         };
 
         Ok(())
->>>>>>> fa34ffb3
     }
 
     fn handle_packet<'a, F>(
@@ -522,43 +499,8 @@
         ),
     {
         match packet {
-<<<<<<< HEAD
-            ReceivedPacket::Publish(info) => {
-                // Call a handler function to deal with the received data.
-                f(self, info.topic, info.payload, &info.properties);
-
-                Ok(())
-            }
-
-            ReceivedPacket::PubAck(ack) => {
-                // No matter the status code the message is considered acknowledged at this point
-                self.session_state.handle_puback(ack.packet_identifier)?;
-=======
             ReceivedPacket::ConnAck(ack) => {
                 self.sm.process_event(Events::Connected(ack))?;
->>>>>>> fa34ffb3
-
-                // Republish QoS > 0 messages from the session.
-                for key in self
-                    .sm
-                    .context()
-                    .session_state
-                    .pending_publish_ordering
-                    .iter()
-                {
-                    if self.network.has_pending_write() {
-                        break;
-                    }
-
-                    let message = self
-                        .sm
-                        .context()
-                        .session_state
-                        .pending_publish
-                        .get(key)
-                        .unwrap();
-                    self.network.write(message)?;
-                }
 
                 return if self.sm.context_mut().session_state.was_reset() {
                     Err(Error::SessionReset)
@@ -628,7 +570,6 @@
             client: MqttClient {
                 sm: StateMachine::new(ClientContext {
                     session_state,
-                    _stack: core::marker::PhantomData::default(),
                 }),
                 broker: SocketAddr::new(broker, MQTT_INSECURE_DEFAULT_PORT),
                 will: None,
